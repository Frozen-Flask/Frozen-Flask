"""
    flask_frozen
    ~~~~~~~~~~~~

    Frozen-Flask freezes a Flask application into a set of static files.
    The result can be hosted without any server-side software other than a
    traditional web server.


    :copyright: (c) 2010-2012 by Simon Sapin.
    :license: BSD, see LICENSE for more details.

"""

__all__ = ['Freezer', 'walk_directory', 'relative_url_for']

<<<<<<< HEAD
import collections
=======
VERSION = '0.19'

>>>>>>> c61d4d73
import datetime
import mimetypes
import os
import posixpath
import warnings
from collections import namedtuple
from collections.abc import Mapping
from contextlib import contextmanager, suppress
from fnmatch import fnmatch
from pathlib import Path
from threading import Lock
from unicodedata import normalize
from urllib.parse import unquote, urlsplit

from flask import (Blueprint, Flask, redirect, request, send_from_directory,
                   url_for)

VERSION = '0.18'


class FrozenFlaskWarning(Warning):
    pass


class MissingURLGeneratorWarning(FrozenFlaskWarning):
    pass


class MimetypeMismatchWarning(FrozenFlaskWarning):
    pass


class NotFoundWarning(FrozenFlaskWarning):
    pass


class RedirectWarning(FrozenFlaskWarning):
    pass


Page = namedtuple('Page', 'url path')


class Freezer:
    """Flask app freezer.

    :param app: your application or None if you use :meth:`init_app`
    :type app: Flask instance

    :param with_static_files: Whether to automatically generate URLs
                              for static files.
    :type with_static_files: boolean

    :param with_no_argument_rules: Whether to automatically generate URLs
                                   for URL rules that take no arguments.
    :type with_no_argument_rules: boolean

    :param log_url_for: Whether to log calls your app makes to
                        :func:`~flask.url_for` and generate URLs from that.

                        .. versionadded:: 0.6
    :type log_url_for: boolean
    """
    def __init__(self, app=None, with_static_files=True,
                 with_no_argument_rules=True, log_url_for=True):
        self.url_generators = []
        self.log_url_for = log_url_for
        if with_static_files:
            self.register_generator(self.static_files_urls)
        if with_no_argument_rules:
            self.register_generator(self.no_argument_rules_urls)
        self.init_app(app)

    def init_app(self, app):
        """Allow to register an app after the Freezer initialization.

        :param app: your Flask application
        """
        self.app = app
        if app:
            self.url_for_logger = UrlForLogger(app)
            app.config.setdefault('FREEZER_DESTINATION', 'build')
            app.config.setdefault('FREEZER_DESTINATION_IGNORE', [])
            app.config.setdefault('FREEZER_STATIC_IGNORE', [])
            app.config.setdefault('FREEZER_BASE_URL', None)
            app.config.setdefault('FREEZER_REMOVE_EXTRA_FILES', True)
            app.config.setdefault('FREEZER_DEFAULT_MIMETYPE',
                                  'application/octet-stream')
            app.config.setdefault('FREEZER_IGNORE_MIMETYPE_WARNINGS', False)
            app.config.setdefault('FREEZER_RELATIVE_URLS', False)
            app.config.setdefault('FREEZER_IGNORE_404_NOT_FOUND', False)
            app.config.setdefault('FREEZER_REDIRECT_POLICY', 'follow')
            app.config.setdefault('FREEZER_SKIP_EXISTING', False)

    def register_generator(self, function):
        """Register a function as an URL generator.

        The function should return an iterable of URL paths or
        ``(endpoint, values)`` tuples to be used as
        ``url_for(endpoint, **values)``.

        :Returns: the function, so that it can be used as a decorator
        """
        self.url_generators.append(function)
        # Allow use as a decorator
        return function

    @property
    def root(self):
        """Absolute path to the directory Frozen-Flask writes to.

        Resolved value for the ``FREEZER_DESTINATION`` configuration_.
        """
        root = Path(self.app.root_path)
        return root / self.app.config['FREEZER_DESTINATION']

    def freeze_yield(self):
        """Like :meth:`freeze` but yields info while processing pages.

        Yields :func:`namedtuples <collections.namedtuple>`
        ``(url, path)``. This can be used to display progress information,
        such as printing the information to standard output, or even more
        sophisticated, e.g. with a :func:`progressbar <click.progressbar>`::

            import click

            with click.progressbar(
                    freezer.freeze_yield(),
                    item_show_func=lambda p: p.url if p else 'Done!') as urls:
                for url in urls:
                    # everything is already happening, just pass
                    pass

        """
        remove_extra = self.app.config['FREEZER_REMOVE_EXTRA_FILES']
        self.root.mkdir(parents=True, exist_ok=True)
        seen_urls = set()
        seen_endpoints = set()
        built_paths = set()

        for url, endpoint, last_modified in self._generate_all_urls():
            seen_endpoints.add(endpoint)
            if url in seen_urls:
                # Don't build the same URL more than once
                continue
            seen_urls.add(url)
            new_path = self._build_one(url, last_modified)
            built_paths.add(new_path)
            yield Page(url, new_path.relative_to(self.root))

        self._check_endpoints(seen_endpoints)
        if remove_extra:
            # Remove files from the previous build that are not here anymore.
            ignore = self.app.config['FREEZER_DESTINATION_IGNORE']
            previous_paths = set(
                Path(self.root / name) for name in
                walk_directory(self.root, ignore=ignore))
            for extra_path in previous_paths - built_paths:
                extra_path.unlink()
                with suppress(OSError):
                    extra_path.parent.rmdir()

    def freeze(self):
        """Clean the destination and build all URLs from generators."""
        return set(page.url for page in self.freeze_yield())

    def all_urls(self):
        """Run all generators and yield URLs relative to the app root.

        May be useful for testing URL generators.

        .. note::
            This does not generate any page, so URLs that are normally
            generated from :func:`~flask.url_for` calls will not be included
            here.
        """
        for url, _, _ in self._generate_all_urls():
            yield url

    def _script_name(self):
        """Return the path part of FREEZER_BASE_URL, without trailing slash."""
        base_url = self.app.config['FREEZER_BASE_URL']
        return urlsplit(base_url or '').path.rstrip('/')

    def _generate_all_urls(self):
        """Run all generators and yield (url, endpoint) tuples."""
        script_name = self._script_name()
        # Charset is always set to UTF-8 since Werkzeug 2.3.0
        url_encoding = getattr(self.app.url_map, 'charset', 'utf-8')
        url_generators = list(self.url_generators)
        url_generators += [self.url_for_logger.iter_calls]
        # A request context is required to use url_for
        with self.app.test_request_context(base_url=script_name or None):
            for generator in url_generators:
                for generated in generator():
                    if isinstance(generated, str):
                        url = generated
                        endpoint = None
                        last_modified = None
                    else:
                        if isinstance(generated, Mapping):
                            values = generated
                            # The endpoint defaults to the name of the
                            # generator function, just like with Flask views.
                            endpoint = generator.__name__
                            last_modified = None
                        else:
                            # Assume a tuple.
                            if len(generated) == 2:
                                endpoint, values = generated
                                last_modified = None
                            else:
                                endpoint, values, last_modified = generated
                        url = url_for(endpoint, **values)
                        assert url.startswith(script_name), (
                            f'url_for returned an URL {url} not starting with '
                            f'script_name {script_name!r}. Bug in Werkzeug?'
                        )
                        url = url[len(script_name):]
                    # flask.url_for "quotes" URLs, eg. a space becomes %20
                    url = unquote(url)
                    parsed_url = urlsplit(url)
                    if parsed_url.scheme or parsed_url.netloc:
                        raise ValueError(f'External URLs not supported: {url}')

                    # Remove any query string and fragment:
                    url = parsed_url.path
                    if not isinstance(url, str):
                        url = url.decode(url_encoding)
                    yield url, endpoint, last_modified

    def _check_endpoints(self, seen_endpoints):
        """Warn if some of the app's endpoints are not in seen_endpoints."""
        get_endpoints = set(
            rule.endpoint for rule in self.app.url_map.iter_rules()
            if 'GET' in rule.methods)
        not_generated_endpoints = get_endpoints - seen_endpoints

        if self.static_files_urls in self.url_generators:
            # Special case: do not warn when there is no static file
            not_generated_endpoints -= set(self._static_rules_endpoints())

        if not_generated_endpoints:
            endpoints = ', '.join(str(e) for e in not_generated_endpoints)
            warnings.warn(
                f'Nothing frozen for endpoints {endpoints}. '
                'Did you forget a URL generator?',
                MissingURLGeneratorWarning,
                stacklevel=3)

    def _build_one(self, url, last_modified=None):
        """Get the given ``url`` from the app and write the matching file."""
        client = self.app.test_client()
        base_url = self.app.config['FREEZER_BASE_URL']
        redirect_policy = self.app.config['FREEZER_REDIRECT_POLICY']
        follow_redirects = redirect_policy == 'follow'
        ignore_redirect = redirect_policy == 'ignore'

        destination_path = normalize('NFC', self.urlpath_to_filepath(url))
        path = self.root / destination_path

        skip = self.app.config['FREEZER_SKIP_EXISTING']
        if callable(skip):
            skip = skip(url, str(path))
        if path.is_file():
            mtime = datetime.datetime.fromtimestamp(path.stat().st_mtime)
            if (last_modified is not None and mtime >= last_modified) or skip:
                return path

        with conditional_context(self.url_for_logger, self.log_url_for):
            with conditional_context(patch_url_for(self.app),
                                     self.app.config['FREEZER_RELATIVE_URLS']):
                response = client.get(url, follow_redirects=follow_redirects,
                                      base_url=base_url)

        # The client follows redirects by itself
        # Any other status code is probably an error
        # except we explicitly want 404 errors to be skipped
        # (eg. while application is in development)
        ignore_404 = self.app.config['FREEZER_IGNORE_404_NOT_FOUND']
        if response.status_code != 200:
            if response.status_code == 404 and ignore_404:
                warnings.warn(f'Ignored {response.status!r} on URL {url}',
                              NotFoundWarning,
                              stacklevel=3)
            elif response.status_code in (301, 302) and ignore_redirect:
                warnings.warn(f'Ignored {response.status!r} on URL {url}',
                              RedirectWarning,
                              stacklevel=3)
            else:
                raise ValueError(
                    f'Unexpected status {response.status!r} on URL {url}')

        if not self.app.config['FREEZER_IGNORE_MIMETYPE_WARNINGS']:
            # Most web servers guess the mime type of static files by their
            # filename.  Check that this guess is consistent with the actual
            # Content-Type header we got from the app.
            guessed_type, guessed_encoding = mimetypes.guess_type(path.name)
            if not guessed_type:
                # Used by most server when they can not determine the type
                guessed_type = self.app.config['FREEZER_DEFAULT_MIMETYPE']

            if not guessed_type == response.mimetype:
                warnings.warn(
                    f'Filename extension of {path.name!r} '
                    f'(type {guessed_type}) does not match '
                    f'Content-Type: {response.content_type}',
                    MimetypeMismatchWarning,
                    stacklevel=3)

        # Create directories as needed
        path.parent.mkdir(parents=True, exist_ok=True)

        # Write the file, but only if its content has changed
        content = response.data
        previous_content = path.read_bytes() if path.is_file() else None
        if content != previous_content:
            # Do not overwrite when content hasn't changed to help rsync
            # by keeping the modification date.
            path.write_bytes(content)

        response.close()
        return path

    def urlpath_to_filepath(self, path):
        """Convert URL path like /admin/ to file path like admin/index.html."""
        if path.endswith('/'):
            path += 'index.html'
        # Remove the initial slash that should always be there
        assert path.startswith('/')
        return path[1:]

    def serve(self, **options):
        """Run an HTTP server on the result of the build.

        :param options: passed to :meth:`flask.Flask.run`.
        """
        app = self.make_static_app()
        script_name = self._script_name()
        app.wsgi_app = script_name_middleware(app.wsgi_app, script_name)
        app.run(**options)

    def run(self, **options):
        """Same as :meth:`serve` but calls :meth:`freeze` before serving."""
        self.freeze()
        self.serve(**options)

    def make_static_app(self):
        """Return a Flask application serving the build destination."""
        def dispatch_request():
            filename = self.urlpath_to_filepath(request.path)

            # Override the default mimeype from settings
            guessed_type, _ = mimetypes.guess_type(filename)
            if not guessed_type:
                guessed_type = self.app.config['FREEZER_DEFAULT_MIMETYPE']

            return send_from_directory(
                self.root, filename, mimetype=guessed_type)

        app = Flask(__name__)
        # Do not use the URL map
        app.dispatch_request = dispatch_request
        return app

    def _static_rules_endpoints(self):
        """Yield the 'static' URL rules for the app and all blueprints."""
        send_static_file_functions = (
            unwrap_method(Flask.send_static_file),
            unwrap_method(Blueprint.send_static_file))

        for rule in self.app.url_map.iter_rules():
            view = self.app.view_functions[rule.endpoint]
            if unwrap_method(view) in send_static_file_functions:
                yield rule.endpoint
            # Flask has historically always used the literal string 'static' to
            # refer to the static file serving endpoint.  Arguably this could
            # be considered fragile; equally it is unlikely to change.  See
            # https://github.com/pallets/flask/discussions/4136 for some
            # related discussion.
            elif rule.endpoint == 'static':
                yield rule.endpoint

    def static_files_urls(self):
        """URL generator for static files for app and all its blueprints."""
        for endpoint in self._static_rules_endpoints():
            view = self.app.view_functions[endpoint]
            app_or_blueprint = method_self(view) or self.app
            root = app_or_blueprint.static_folder
            ignore = self.app.config['FREEZER_STATIC_IGNORE']
            if root is None or not Path(root).is_dir():
                # No 'static' directory for this app/blueprint.
                continue
            for filename in walk_directory(root, ignore=ignore):
                yield endpoint, {'filename': filename}

    def no_argument_rules_urls(self):
        """URL generator for URL rules that take no arguments."""
        for rule in self.app.url_map.iter_rules():
            if not rule.arguments and 'GET' in rule.methods:
                yield rule.endpoint, {}


def walk_directory(root, ignore=()):
    """Walk the `root` folder and yield slash-separated paths relative to root.

    Used to implement the URL generator for static files.

    :param ignore:
        A list of :mod:`fnmatch` patterns.
        As in ``.gitignore`` files,
        patterns that contain a slash are matched against the whole path,
        others against individual slash-separated parts.

    """
    for dir, dirs, filenames in os.walk(root):
        for filename in filenames:
            path = str((Path(dir) / filename).relative_to(root))
            if os.sep != '/':
                path = path.replace(os.sep, '/')
            for pattern in ignore:
                if fnmatch(path if '/' in pattern else filename, pattern):
                    break
            else:
                # See https://github.com/SimonSapin/Frozen-Flask/issues/5
                yield normalize('NFC', path)


@contextmanager
def patch_url_for(app):
    """Patches ``url_for`` in Jinja globals to use :func:`relative_url_for`.

    This is a context manager, to be used in a ``with`` statement.
    """
    previous_url_for = app.jinja_env.globals['url_for']
    app.jinja_env.globals['url_for'] = relative_url_for
    try:
        yield
    finally:
        app.jinja_env.globals['url_for'] = previous_url_for


def relative_url_for(endpoint, **values):
    """Like :func:`~flask.url_for`, but returns relative URLs if possible.

    Absolute URLs (with ``_external=True`` or to a different subdomain) are
    unchanged, but eg. ``/foo/bar`` becomes ``../bar``, depending on the
    current request context's path. (This, of course, requires a Flask
    :ref:`request context <flask:request-context>`.)

    URLs that would otherwise end with ``/`` get ``index.html`` appended,
    as Frozen-Flask does in filenames. Because of this behavior, this function
    should only be used with Frozen-Flask, not when running the application in
    :meth:`app.run() <flask.Flask.run>` or another WSGI sever.

    If the ``FREEZER_RELATIVE_URLS`` `configuration`_ is True, Frozen-Flask
    will automatically patch the application's Jinja environment so that
    ``url_for`` in templates is this function.
    """
    url = url_for(endpoint, **values)

    # absolute URLs in http://... (with subdomains or _external=True)
    if not url.startswith('/'):
        return url

    url, fragment_sep, fragment = url.partition('#')
    url, query_sep, query = url.partition('?')
    if url.endswith('/'):
        url += 'index.html'
    url += query_sep + query + fragment_sep + fragment

    request_path = request.path
    if not request_path.endswith('/'):
        request_path = posixpath.dirname(request_path)

    return posixpath.relpath(url, request_path)


def unwrap_method(method):
    """Return the function object for the given method object."""
    return getattr(method, '__func__', method)


def method_self(method):
    """Return the instance a bound method is attached to."""
    return getattr(method, '__self__', None)


@contextmanager
def conditional_context(context, condition):
    """Wrap a context manager but only enter/exit it if condition is true."""
    if condition:
        with context:
            yield
    else:
        yield


class UrlForLogger:
    """Log all calls to url_for() for this app made inside the with block.

    Use this object as a context manager in a with block to enable logging.
    """

    def __init__(self, app):
        self.app = app
        self.logged_calls = collections.deque()
        self._enabled = False
        self._lock = Lock()

        def logger(endpoint, values):
            # Make a copy of values as other @app.url_defaults functions are
            # meant to mutate this dict.
            if self._enabled:
                self.logged_calls.append((endpoint, values.copy()))

        # Do not use app.url_defaults() as we want to insert at the front
        # of the list to get unmodified values.
        self.app.url_default_functions.setdefault(None, []).insert(0, logger)

    def __enter__(self):
        self._lock.acquire()
        self._enabled = True

    def __exit__(self, exc_type, exc_value, traceback):
        self._enabled = False
        self._lock.release()

    def iter_calls(self):
        """Yield logged calls of endpoints.

        Return an iterable of (endpoint, values_dict) tuples, one for each call
        that was made while the logger was enabled.
        """
        # "Iterate" on the call deque while it is still being appended to.
        while self.logged_calls:
            yield self.logged_calls.popleft()


def script_name_middleware(application, script_name):
    """Wrap a WSGI app in a middleware to handle custom base URL.

    The middleware moves ``script_name`` from the environ's PATH_INFO to
    SCRIPT_NAME if it is there, and redirect to ``script_name`` otherwise.
    """
    def new_application(environ, start_response):
        path_info = environ['PATH_INFO']
        if path_info.startswith(script_name):
            environ['SCRIPT_NAME'] += script_name
            environ['PATH_INFO'] = path_info[len(script_name):]
            next = application
        else:
            next = redirect(script_name + '/')
        return next(environ, start_response)
    return new_application<|MERGE_RESOLUTION|>--- conflicted
+++ resolved
@@ -14,12 +14,7 @@
 
 __all__ = ['Freezer', 'walk_directory', 'relative_url_for']
 
-<<<<<<< HEAD
 import collections
-=======
-VERSION = '0.19'
-
->>>>>>> c61d4d73
 import datetime
 import mimetypes
 import os
@@ -37,7 +32,7 @@
 from flask import (Blueprint, Flask, redirect, request, send_from_directory,
                    url_for)
 
-VERSION = '0.18'
+VERSION = '0.19'
 
 
 class FrozenFlaskWarning(Warning):
